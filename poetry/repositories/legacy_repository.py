--- conflicted
+++ resolved
@@ -46,8 +46,7 @@
 
 class Page:
 
-<<<<<<< HEAD
-    VERSION_REGEX = re.compile("(?i)([a-z0-9_\-.]+?)-(?=\d)([a-z0-9_.!+-]+)")
+    VERSION_REGEX = re.compile(r"(?i)([a-z0-9_\-.]+?)-(?=\d)([a-z0-9_.!+-]+)")
     SUPPORTED_FORMATS = [
         ".tar.gz",
         ".whl",
@@ -57,9 +56,6 @@
         ".tar.Z",
         ".tar",
     ]
-=======
-    VERSION_REGEX = re.compile(r"(?i)([a-z0-9_\-.]+?)-(?=\d)([a-z0-9_.!+-]+)")
->>>>>>> 6065675d
 
     def __init__(self, url, content, headers):
         if not url.endswith("/"):
